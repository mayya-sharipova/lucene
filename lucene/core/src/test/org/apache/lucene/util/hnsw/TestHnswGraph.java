/*
 * Licensed to the Apache Software Foundation (ASF) under one or more
 * contributor license agreements.  See the NOTICE file distributed with
 * this work for additional information regarding copyright ownership.
 * The ASF licenses this file to You under the Apache License, Version 2.0
 * (the "License"); you may not use this file except in compliance with
 * the License.  You may obtain a copy of the License at
 *
 *     http://www.apache.org/licenses/LICENSE-2.0
 *
 * Unless required by applicable law or agreed to in writing, software
 * distributed under the License is distributed on an "AS IS" BASIS,
 * WITHOUT WARRANTIES OR CONDITIONS OF ANY KIND, either express or implied.
 * See the License for the specific language governing permissions and
 * limitations under the License.
 */

package org.apache.lucene.util.hnsw;

import static org.apache.lucene.search.DocIdSetIterator.NO_MORE_DOCS;

import java.io.IOException;
import java.util.Arrays;
import java.util.HashSet;
import java.util.Random;
import java.util.Set;
import java.util.SplittableRandom;
import org.apache.lucene.codecs.KnnVectorsFormat;
import org.apache.lucene.codecs.lucene90.Lucene90Codec;
import org.apache.lucene.codecs.lucene90.Lucene90HnswVectorsFormat;
import org.apache.lucene.codecs.lucene90.Lucene90HnswVectorsReader;
import org.apache.lucene.codecs.perfield.PerFieldKnnVectorsFormat;
import org.apache.lucene.document.Document;
import org.apache.lucene.document.KnnVectorField;
import org.apache.lucene.document.StoredField;
import org.apache.lucene.index.CodecReader;
import org.apache.lucene.index.DirectoryReader;
import org.apache.lucene.index.IndexReader;
import org.apache.lucene.index.IndexWriter;
import org.apache.lucene.index.IndexWriterConfig;
import org.apache.lucene.index.KnnGraphValues;
import org.apache.lucene.index.LeafReaderContext;
import org.apache.lucene.index.RandomAccessVectorValues;
import org.apache.lucene.index.RandomAccessVectorValuesProducer;
import org.apache.lucene.index.VectorSimilarityFunction;
import org.apache.lucene.index.VectorValues;
import org.apache.lucene.search.DocIdSetIterator;
import org.apache.lucene.store.Directory;
import org.apache.lucene.util.ArrayUtil;
import org.apache.lucene.util.Bits;
import org.apache.lucene.util.BytesRef;
import org.apache.lucene.util.FixedBitSet;
import org.apache.lucene.util.LuceneTestCase;
import org.apache.lucene.util.VectorUtil;

/** Tests HNSW KNN graphs */
public class TestHnswGraph extends LuceneTestCase {

  // test writing out and reading in a graph gives the expected graph
  public void testReadWrite() throws IOException {
    int dim = random().nextInt(100) + 1;
    int nDoc = random().nextInt(100) + 1;
    RandomVectorValues vectors = new RandomVectorValues(nDoc, dim, random());
    RandomVectorValues v2 = vectors.copy(), v3 = vectors.copy();

    int maxConn = random().nextInt(10) + 5;
    int beamWidth = random().nextInt(10) + 5;
    long seed = random().nextLong();
    VectorSimilarityFunction similarityFunction =
        VectorSimilarityFunction.values()[
            random().nextInt(VectorSimilarityFunction.values().length - 1) + 1];
    HnswGraphBuilder builder =
        new HnswGraphBuilder(vectors, similarityFunction, maxConn, beamWidth, seed);
    HnswGraph hnsw = builder.build(vectors);

    // Recreate the graph while indexing with the same random seed and write it out
    HnswGraphBuilder.randSeed = seed;
    try (Directory dir = newDirectory()) {
      int nVec = 0, indexedDoc = 0;
      // Don't merge randomly, create a single segment because we rely on the docid ordering for
      // this test
      IndexWriterConfig iwc =
          new IndexWriterConfig()
              .setCodec(
                  new Lucene90Codec() {
                    @Override
                    public KnnVectorsFormat getKnnVectorsFormatForField(String field) {
                      return new Lucene90HnswVectorsFormat(maxConn, beamWidth);
                    }
                  });
      try (IndexWriter iw = new IndexWriter(dir, iwc)) {
        while (v2.nextDoc() != NO_MORE_DOCS) {
          while (indexedDoc < v2.docID()) {
            // increment docId in the index by adding empty documents
            iw.addDocument(new Document());
            indexedDoc++;
          }
          Document doc = new Document();
          doc.add(new KnnVectorField("field", v2.vectorValue(), similarityFunction));
          doc.add(new StoredField("id", v2.docID()));
          iw.addDocument(doc);
          nVec++;
          indexedDoc++;
        }
      }
      try (IndexReader reader = DirectoryReader.open(dir)) {
        for (LeafReaderContext ctx : reader.leaves()) {
          VectorValues values = ctx.reader().getVectorValues("field");
          assertEquals(dim, values.dimension());
          assertEquals(nVec, values.size());
          assertEquals(indexedDoc, ctx.reader().maxDoc());
          assertEquals(indexedDoc, ctx.reader().numDocs());
          assertVectorsEqual(v3, values);
          KnnGraphValues graphValues =
              ((Lucene90HnswVectorsReader)
                      ((PerFieldKnnVectorsFormat.FieldsReader)
                              ((CodecReader) ctx.reader()).getVectorReader())
                          .getFieldReader("field"))
                  .getGraphValues("field");
          assertGraphEqual(hnsw, graphValues);
        }
      }
    }
  }

  private void assertGraphEqual(KnnGraphValues g, KnnGraphValues h) throws IOException {
    assertEquals("the number of levels in the graphs are different!", g.numLevels(), h.numLevels());
    assertEquals("the number of nodes in the graphs are different!", g.size(), h.size());

    // assert equal nodes on each level
    for (int level = 0; level < g.numLevels(); level++) {
      DocIdSetIterator nodesOnLevel = g.getAllNodesOnLevel(level);
      DocIdSetIterator nodesOnLevel2 = h.getAllNodesOnLevel(level);
      for (int node = nodesOnLevel.nextDoc(), node2 = nodesOnLevel2.nextDoc();
          node != DocIdSetIterator.NO_MORE_DOCS && node2 != DocIdSetIterator.NO_MORE_DOCS;
          node = nodesOnLevel.nextDoc(), node2 = nodesOnLevel2.nextDoc()) {
        assertEquals("nodes in the graphs are different", node, node2);
      }
    }

    // assert equal nodes' neighbours on each level
    for (int level = 0; level < g.numLevels(); level++) {
      DocIdSetIterator nodesOnLevel = g.getAllNodesOnLevel(level);
      for (int node = nodesOnLevel.nextDoc();
          node != DocIdSetIterator.NO_MORE_DOCS;
          node = nodesOnLevel.nextDoc()) {
        g.seek(level, node);
        h.seek(level, node);
        assertEquals("arcs differ for node " + node, getNeighborNodes(g), getNeighborNodes(h));
      }
    }
  }

  // Make sure we actually approximately find the closest k elements. Mostly this is about
  // ensuring that we have all the distance functions, comparators, priority queues and so on
  // oriented in the right directions
  public void testAknnDiverse() throws IOException {
    int maxConn = 10;
    int nDoc = 100;
    TestHnswGraph.CircularVectorValues vectors = new TestHnswGraph.CircularVectorValues(nDoc);
    HnswGraphBuilder builder =
        new HnswGraphBuilder(
            vectors, VectorSimilarityFunction.DOT_PRODUCT, maxConn, 100, random().nextInt());
    HnswGraph hnsw = builder.build(vectors);
    // run some searches
    NeighborQueue nn =
        HnswGraph.search(
            new float[] {1, 0},
            10,
            10,
            vectors.randomAccess(),
            VectorSimilarityFunction.DOT_PRODUCT,
            hnsw,
            null,
            new SplittableRandom(random().nextLong()));

    int[] nodes = nn.nodes();
    assertTrue("Number of found results is not equal to [10].", nodes.length == 10);
    int sum = 0;
    for (int node : nodes) {
      sum += node;
    }
    // We expect to get approximately 100% recall;
    // the lowest docIds are closest to zero; sum(0,9) = 45
    assertTrue("sum(result docs)=" + sum, sum < 75);

    for (int i = 0; i < nDoc; i++) {
<<<<<<< HEAD
      NeighborArray neighbors = hnsw.getNeighbors(0, i);
      int[] nodes = neighbors.node;
=======
      NeighborArray neighbors = hnsw.getNeighbors(i);
      int[] nnodes = neighbors.node;
>>>>>>> f67dec17
      for (int j = 0; j < neighbors.size(); j++) {
        // all neighbors should be valid node ids.
        assertTrue(nnodes[j] < nDoc);
      }
    }
  }

  public void testSearchWithAcceptOrds() throws IOException {
    int nDoc = 100;
    int maxConn = 16;
    CircularVectorValues vectors = new CircularVectorValues(nDoc);
    // the first 10 docs must not be deleted to ensure the expected recall
    Bits acceptOrds = createRandomAcceptOrds(10, vectors.size);
    HnswGraphBuilder builder =
        new HnswGraphBuilder(
            vectors, VectorSimilarityFunction.DOT_PRODUCT, maxConn, 100, random().nextInt());
    HnswGraph hnsw = builder.build(vectors);
<<<<<<< HEAD
=======

    // the first 10 docs must not be deleted to ensure the expected recall
    Bits acceptOrds = createRandomAcceptOrds(10, vectors.size);
>>>>>>> f67dec17
    NeighborQueue nn =
        HnswGraph.search(
            new float[] {1, 0},
            10,
            10,
            vectors.randomAccess(),
            VectorSimilarityFunction.DOT_PRODUCT,
            hnsw,
            acceptOrds,
            new SplittableRandom(random().nextLong()));
    int[] nodes = nn.nodes();
    assertTrue("Number of found results is not equal to [10].", nodes.length == 10);
    int sum = 0;
    for (int node : nodes) {
      assertTrue("the results include a deleted document: " + node, acceptOrds.get(node));
      sum += node;
    }
    // We expect to get approximately 100% recall;
    // the lowest docIds are closest to zero; sum(0,9) = 45
    assertTrue("sum(result docs)=" + sum, sum < 75);
  }

  public void testBoundsCheckerMax() {
    BoundsChecker max = BoundsChecker.create(false);
    float f = random().nextFloat() - 0.5f;
    // any float > -MAX_VALUE is in bounds
    assertFalse(max.check(f));
    // f is now the bound (minus some delta)
    max.update(f);
    assertFalse(max.check(f)); // f is not out of bounds
    assertFalse(max.check(f + 1)); // anything greater than f is in bounds
    assertTrue(max.check(f - 1e-5f)); // delta is zero initially
  }

  public void testBoundsCheckerMin() {
    BoundsChecker min = BoundsChecker.create(true);
    float f = random().nextFloat() - 0.5f;
    // any float < MAX_VALUE is in bounds
    assertFalse(min.check(f));
    // f is now the bound (minus some delta)
    min.update(f);
    assertFalse(min.check(f)); // f is not out of bounds
    assertFalse(min.check(f - 1)); // anything less than f is in bounds
    assertTrue(min.check(f + 1e-5f)); // delta is zero initially
  }

  public void testHnswGraphBuilderInvalid() {
    expectThrows(NullPointerException.class, () -> new HnswGraphBuilder(null, null, 0, 0, 0));
    expectThrows(
        IllegalArgumentException.class,
        () ->
            new HnswGraphBuilder(
                new RandomVectorValues(1, 1, random()),
                VectorSimilarityFunction.EUCLIDEAN,
                0,
                10,
                0));
    expectThrows(
        IllegalArgumentException.class,
        () ->
            new HnswGraphBuilder(
                new RandomVectorValues(1, 1, random()),
                VectorSimilarityFunction.EUCLIDEAN,
                10,
                0,
                0));
  }

  public void testDiversity() throws IOException {
    // Some carefully checked test cases with simple 2d vectors on the unit circle:
    MockVectorValues vectors =
        new MockVectorValues(
            new float[][] {
              unitVector2d(0.5),
              unitVector2d(0.75),
              unitVector2d(0.2),
              unitVector2d(0.9),
              unitVector2d(0.8),
              unitVector2d(0.77),
            });
    // First add nodes until everybody gets a full neighbor list
    HnswGraphBuilder builder =
        new HnswGraphBuilder(
            vectors, VectorSimilarityFunction.DOT_PRODUCT, 2, 10, random().nextInt());
    // node 0 is added by the builder constructor
    // builder.addGraphNode(vectors.vectorValue(0));
    builder.addGraphNode(1, vectors.vectorValue(1));
    builder.addGraphNode(2, vectors.vectorValue(2));
    // now every node has tried to attach every other node as a neighbor, but
    // some were excluded based on diversity check.
    assertLevel0Neighbors(builder.hnsw, 0, 1, 2);
    assertLevel0Neighbors(builder.hnsw, 1, 0);
    assertLevel0Neighbors(builder.hnsw, 2, 0);

    builder.addGraphNode(3, vectors.vectorValue(3));
    assertLevel0Neighbors(builder.hnsw, 0, 1, 2);
    // we added 3 here
    assertLevel0Neighbors(builder.hnsw, 1, 0, 3);
    assertLevel0Neighbors(builder.hnsw, 2, 0);
    assertLevel0Neighbors(builder.hnsw, 3, 1);

    // supplant an existing neighbor
    builder.addGraphNode(4, vectors.vectorValue(4));
    // 4 is the same distance from 0 that 2 is; we leave the existing node in place
    assertLevel0Neighbors(builder.hnsw, 0, 1, 2);
    // 4 is closer to 1 than either existing neighbor (0, 3). 3 fails diversity check with 4, so
    // replace it
    assertLevel0Neighbors(builder.hnsw, 1, 0, 4);
    assertLevel0Neighbors(builder.hnsw, 2, 0);
    // 1 survives the diversity check
    assertLevel0Neighbors(builder.hnsw, 3, 1, 4);
    assertLevel0Neighbors(builder.hnsw, 4, 1, 3);

    builder.addGraphNode(5, vectors.vectorValue(5));
    assertLevel0Neighbors(builder.hnsw, 0, 1, 2);
    assertLevel0Neighbors(builder.hnsw, 1, 0, 5);
    assertLevel0Neighbors(builder.hnsw, 2, 0);
    // even though 5 is closer, 3 is not a neighbor of 5, so no update to *its* neighbors occurs
    assertLevel0Neighbors(builder.hnsw, 3, 1, 4);
    assertLevel0Neighbors(builder.hnsw, 4, 3, 5);
    assertLevel0Neighbors(builder.hnsw, 5, 1, 4);
  }

  private void assertLevel0Neighbors(HnswGraph graph, int node, int... expected) {
    Arrays.sort(expected);
    NeighborArray nn = graph.getNeighbors(0, node);
    int[] actual = ArrayUtil.copyOfSubArray(nn.node, 0, nn.size());
    Arrays.sort(actual);
    assertArrayEquals(
        "expected: " + Arrays.toString(expected) + " actual: " + Arrays.toString(actual),
        expected,
        actual);
  }

  public void testRandom() throws IOException {
    int size = atLeast(100);
    int dim = atLeast(10);
    int maxConn = 10;
    RandomVectorValues vectors = new RandomVectorValues(size, dim, random());
    VectorSimilarityFunction similarityFunction =
        VectorSimilarityFunction.values()[
            random().nextInt(VectorSimilarityFunction.values().length - 1) + 1];
    int topK = 5;
    HnswGraphBuilder builder =
        new HnswGraphBuilder(vectors, similarityFunction, maxConn, 30, random().nextLong());
    HnswGraph hnsw = builder.build(vectors);
    Bits acceptOrds = random().nextBoolean() ? null : createRandomAcceptOrds(0, size);

    int totalMatches = 0;
    for (int i = 0; i < 100; i++) {
      float[] query = randomVector(random(), dim);
      NeighborQueue actual =
          HnswGraph.search(
              query,
              topK,
              100,
              vectors,
              similarityFunction,
              hnsw,
              acceptOrds,
              new SplittableRandom(random().nextLong()));
      NeighborQueue expected = new NeighborQueue(topK, similarityFunction.reversed);
      for (int j = 0; j < size; j++) {
        if (vectors.vectorValue(j) != null && (acceptOrds == null || acceptOrds.get(j))) {
          expected.add(j, similarityFunction.compare(query, vectors.vectorValue(j)));
          if (expected.size() > topK) {
            expected.pop();
          }
        }
      }
      assertEquals(topK, actual.size());
      totalMatches += computeOverlap(actual.nodes(), expected.nodes());
    }
    double overlap = totalMatches / (double) (100 * topK);
    System.out.println("overlap=" + overlap + " totalMatches=" + totalMatches);
    assertTrue("overlap=" + overlap, overlap > 0.9);
  }

  private int computeOverlap(int[] a, int[] b) {
    Arrays.sort(a);
    Arrays.sort(b);
    int overlap = 0;
    for (int i = 0, j = 0; i < a.length && j < b.length; ) {
      if (a[i] == b[j]) {
        ++overlap;
        ++i;
        ++j;
      } else if (a[i] > b[j]) {
        ++j;
      } else {
        ++i;
      }
    }
    return overlap;
  }

  /** Returns vectors evenly distributed around the upper unit semicircle. */
  static class CircularVectorValues extends VectorValues
      implements RandomAccessVectorValues, RandomAccessVectorValuesProducer {
    private final int size;
    private final float[] value;

    int doc = -1;

    CircularVectorValues(int size) {
      this.size = size;
      value = new float[2];
    }

    public CircularVectorValues copy() {
      return new CircularVectorValues(size);
    }

    @Override
    public int dimension() {
      return 2;
    }

    @Override
    public int size() {
      return size;
    }

    @Override
    public float[] vectorValue() {
      return vectorValue(doc);
    }

    @Override
    public RandomAccessVectorValues randomAccess() {
      return new CircularVectorValues(size);
    }

    @Override
    public int docID() {
      return doc;
    }

    @Override
    public int nextDoc() {
      return advance(doc + 1);
    }

    @Override
    public int advance(int target) {
      if (target >= 0 && target < size) {
        doc = target;
      } else {
        doc = NO_MORE_DOCS;
      }
      return doc;
    }

    @Override
    public long cost() {
      return size;
    }

    @Override
    public float[] vectorValue(int ord) {
      return unitVector2d(ord / (double) size, value);
    }

    @Override
    public BytesRef binaryValue(int ord) {
      return null;
    }
  }

  private static float[] unitVector2d(double piRadians) {
    return unitVector2d(piRadians, new float[2]);
  }

  private static float[] unitVector2d(double piRadians, float[] value) {
    value[0] = (float) Math.cos(Math.PI * piRadians);
    value[1] = (float) Math.sin(Math.PI * piRadians);
    return value;
  }

  private Set<Integer> getNeighborNodes(KnnGraphValues g) throws IOException {
    Set<Integer> neighbors = new HashSet<>();
    for (int n = g.nextNeighbor(); n != NO_MORE_DOCS; n = g.nextNeighbor()) {
      neighbors.add(n);
    }
    return neighbors;
  }

  private void assertVectorsEqual(VectorValues u, VectorValues v) throws IOException {
    int uDoc, vDoc;
    while (true) {
      uDoc = u.nextDoc();
      vDoc = v.nextDoc();
      assertEquals(uDoc, vDoc);
      if (uDoc == NO_MORE_DOCS) {
        break;
      }
      assertArrayEquals(
          "vectors do not match for doc=" + uDoc, u.vectorValue(), v.vectorValue(), 1e-4f);
    }
  }

  /** Produces random vectors and caches them for random-access. */
  static class RandomVectorValues extends MockVectorValues {

    RandomVectorValues(int size, int dimension, Random random) {
      super(createRandomVectors(size, dimension, random));
    }

    RandomVectorValues(RandomVectorValues other) {
      super(other.values);
    }

    @Override
    public RandomVectorValues copy() {
      return new RandomVectorValues(this);
    }

    private static float[][] createRandomVectors(int size, int dimension, Random random) {
      float[][] vectors = new float[size][];
      for (int offset = 0; offset < size; offset += random.nextInt(3) + 1) {
        vectors[offset] = randomVector(random, dimension);
      }
      return vectors;
    }
  }

<<<<<<< HEAD
  /** Generate a random bitset where each entry has a 2/3 probability of being set. */
=======
  /**
   * Generate a random bitset where before startIndex all bits are set, and after startIndex each
   * entry has a 2/3 probability of being set.
   */
>>>>>>> f67dec17
  private static Bits createRandomAcceptOrds(int startIndex, int length) {
    FixedBitSet bits = new FixedBitSet(length);
    // all bits are set before startIndex
    for (int i = 0; i < startIndex; i++) {
      bits.set(i);
    }
    // after startIndex, bits are set with 2/3 probability
    for (int i = startIndex; i < bits.length(); i++) {
      if (random().nextFloat() < 0.667f) {
        bits.set(i);
      }
    }
    return bits;
  }

  private static float[] randomVector(Random random, int dim) {
    float[] vec = new float[dim];
    for (int i = 0; i < dim; i++) {
      vec[i] = random.nextFloat();
    }
    VectorUtil.l2normalize(vec);
    return vec;
  }
}<|MERGE_RESOLUTION|>--- conflicted
+++ resolved
@@ -185,13 +185,8 @@
     assertTrue("sum(result docs)=" + sum, sum < 75);
 
     for (int i = 0; i < nDoc; i++) {
-<<<<<<< HEAD
       NeighborArray neighbors = hnsw.getNeighbors(0, i);
-      int[] nodes = neighbors.node;
-=======
-      NeighborArray neighbors = hnsw.getNeighbors(i);
       int[] nnodes = neighbors.node;
->>>>>>> f67dec17
       for (int j = 0; j < neighbors.size(); j++) {
         // all neighbors should be valid node ids.
         assertTrue(nnodes[j] < nDoc);
@@ -203,18 +198,12 @@
     int nDoc = 100;
     int maxConn = 16;
     CircularVectorValues vectors = new CircularVectorValues(nDoc);
-    // the first 10 docs must not be deleted to ensure the expected recall
-    Bits acceptOrds = createRandomAcceptOrds(10, vectors.size);
     HnswGraphBuilder builder =
         new HnswGraphBuilder(
             vectors, VectorSimilarityFunction.DOT_PRODUCT, maxConn, 100, random().nextInt());
     HnswGraph hnsw = builder.build(vectors);
-<<<<<<< HEAD
-=======
-
     // the first 10 docs must not be deleted to ensure the expected recall
     Bits acceptOrds = createRandomAcceptOrds(10, vectors.size);
->>>>>>> f67dec17
     NeighborQueue nn =
         HnswGraph.search(
             new float[] {1, 0},
@@ -541,14 +530,11 @@
     }
   }
 
-<<<<<<< HEAD
-  /** Generate a random bitset where each entry has a 2/3 probability of being set. */
-=======
+
   /**
    * Generate a random bitset where before startIndex all bits are set, and after startIndex each
    * entry has a 2/3 probability of being set.
    */
->>>>>>> f67dec17
   private static Bits createRandomAcceptOrds(int startIndex, int length) {
     FixedBitSet bits = new FixedBitSet(length);
     // all bits are set before startIndex
