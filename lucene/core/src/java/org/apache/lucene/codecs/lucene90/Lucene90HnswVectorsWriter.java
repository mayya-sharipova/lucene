--- conflicted
+++ resolved
@@ -109,19 +109,14 @@
   }
 
   @Override
-<<<<<<< HEAD
-  public void writeField(FieldInfo fieldInfo, VectorValues vectors) throws IOException {
+  public void writeField(FieldInfo fieldInfo, KnnVectorsReader knnVectorsReader)
+      throws IOException {
+    VectorValues vectors = knnVectorsReader.getVectorValues(fieldInfo.name);
     if ((vectors instanceof RandomAccessVectorValuesProducer) == false) {
       throw new IllegalArgumentException(
-          "Indexing an HNSW graph requires a random access vector values, got " + vectors);
-    }
-
-    // write vectors' values into the vectorDate file
-=======
-  public void writeField(FieldInfo fieldInfo, KnnVectorsReader knnVectorsReader)
-      throws IOException {
-    VectorValues vectors = knnVectorsReader.getVectorValues(fieldInfo.name);
->>>>>>> e750f6cd
+              "Indexing an HNSW graph requires a random access vector values, got " + vectors);
+    }
+
     long pos = vectorData.getFilePointer();
     // write floats aligned at 4 bytes. This will not survive CFS, but it shows a small benefit when
     // CFS is not used, eg for larger indexes
