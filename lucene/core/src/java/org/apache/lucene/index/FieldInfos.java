/*
 * Licensed to the Apache Software Foundation (ASF) under one or more
 * contributor license agreements.  See the NOTICE file distributed with
 * this work for additional information regarding copyright ownership.
 * The ASF licenses this file to You under the Apache License, Version 2.0
 * (the "License"); you may not use this file except in compliance with
 * the License.  You may obtain a copy of the License at
 *
 *     http://www.apache.org/licenses/LICENSE-2.0
 *
 * Unless required by applicable law or agreed to in writing, software
 * distributed under the License is distributed on an "AS IS" BASIS,
 * WITHOUT WARRANTIES OR CONDITIONS OF ANY KIND, either express or implied.
 * See the License for the specific language governing permissions and
 * limitations under the License.
 */
package org.apache.lucene.index;


import java.util.ArrayList;
import java.util.Arrays;
import java.util.Collection;
import java.util.Collections;
import java.util.HashMap;
import java.util.Iterator;
import java.util.List;
import java.util.Map;
import java.util.Objects;
import java.util.stream.Collectors;
import java.util.stream.StreamSupport;

import org.apache.lucene.util.ArrayUtil;

/** 
 * Collection of {@link FieldInfo}s (accessible by number or by name).
 *  @lucene.experimental
 */
public class FieldInfos implements Iterable<FieldInfo> {

  /** An instance without any fields. */
  public final static FieldInfos EMPTY = new FieldInfos(new FieldInfo[0]);

  private final boolean hasFreq;
  private final boolean hasProx;
  private final boolean hasPayloads;
  private final boolean hasOffsets;
  private final boolean hasVectors;
  private final boolean hasNorms;
  private final boolean hasDocValues;
  private final boolean hasPointValues;
  private final boolean hasVectorValues;
  private final String softDeletesField;
  
  // used only by fieldInfo(int)
  private final FieldInfo[] byNumber;
  
  private final HashMap<String,FieldInfo> byName = new HashMap<>();
  private final Collection<FieldInfo> values; // for an unmodifiable iterator
  
  /**
   * Constructs a new FieldInfos from an array of FieldInfo objects
   */
  public FieldInfos(FieldInfo[] infos) {
    boolean hasVectors = false;
    boolean hasProx = false;
    boolean hasPayloads = false;
    boolean hasOffsets = false;
    boolean hasFreq = false;
    boolean hasNorms = false;
    boolean hasDocValues = false;
    boolean hasPointValues = false;
    boolean hasVectorValues = false;
    String softDeletesField = null;

    int size = 0; // number of elements in byNumberTemp, number of used array slots
    FieldInfo[] byNumberTemp = new FieldInfo[10]; // initial array capacity of 10
    for (FieldInfo info : infos) {
      if (info.number < 0) {
        throw new IllegalArgumentException("illegal field number: " + info.number + " for field " + info.name);
      }
      size = info.number >= size ? info.number+1 : size;
      if (info.number >= byNumberTemp.length){ //grow array
        byNumberTemp = ArrayUtil.grow(byNumberTemp, info.number + 1);
      }
      FieldInfo previous = byNumberTemp[info.number];
      if (previous != null) {
        throw new IllegalArgumentException("duplicate field numbers: " + previous.name + " and " + info.name + " have: " + info.number);
      }
      byNumberTemp[info.number] = info;

      previous = byName.put(info.name, info);
      if (previous != null) {
        throw new IllegalArgumentException("duplicate field names: " + previous.number + " and " + info.number + " have: " + info.name);
      }

      hasVectors |= info.hasVectors();
      hasProx |= info.getIndexOptions().compareTo(IndexOptions.DOCS_AND_FREQS_AND_POSITIONS) >= 0;
      hasFreq |= info.getIndexOptions() != IndexOptions.DOCS;
      hasOffsets |= info.getIndexOptions().compareTo(IndexOptions.DOCS_AND_FREQS_AND_POSITIONS_AND_OFFSETS) >= 0;
      hasNorms |= info.hasNorms();
      hasDocValues |= info.getDocValuesType() != DocValuesType.NONE;
      hasPayloads |= info.hasPayloads();
      hasPointValues |= (info.getPointDimensionCount() != 0);
      hasVectorValues |= (info.getVectorDimension() != 0);
      if (info.isSoftDeletesField()) {
        if (softDeletesField != null && softDeletesField.equals(info.name) == false) {
          throw new IllegalArgumentException("multiple soft-deletes fields [" + info.name + ", " + softDeletesField + "]");
        }
        softDeletesField = info.name;
      }
    }
    
    this.hasVectors = hasVectors;
    this.hasProx = hasProx;
    this.hasPayloads = hasPayloads;
    this.hasOffsets = hasOffsets;
    this.hasFreq = hasFreq;
    this.hasNorms = hasNorms;
    this.hasDocValues = hasDocValues;
    this.hasPointValues = hasPointValues;
    this.hasVectorValues = hasVectorValues;
    this.softDeletesField = softDeletesField;

    List<FieldInfo> valuesTemp = new ArrayList<>();
    byNumber = new FieldInfo[size];
    for(int i=0; i<size; i++){
      byNumber[i] = byNumberTemp[i];
      if (byNumberTemp[i] != null) {
        valuesTemp.add(byNumberTemp[i]);
      }
    }
    values = Collections.unmodifiableCollection(Arrays.asList(valuesTemp.toArray(new FieldInfo[0])));
  }

  /** Call this to get the (merged) FieldInfos for a
   *  composite reader.
   *  <p>
   *  NOTE: the returned field numbers will likely not
   *  correspond to the actual field numbers in the underlying
   *  readers, and codec metadata ({@link FieldInfo#getAttribute(String)}
   *  will be unavailable.
   */
  public static FieldInfos getMergedFieldInfos(IndexReader reader) {
    final List<LeafReaderContext> leaves = reader.leaves();
    if (leaves.isEmpty()) {
      return FieldInfos.EMPTY;
    } else if (leaves.size() == 1) {
      return leaves.get(0).reader().getFieldInfos();
    } else {
      final String softDeletesField = leaves.stream()
          .map(l -> l.reader().getFieldInfos().getSoftDeletesField())
          .filter(Objects::nonNull)
          .findAny().orElse(null);
      final Builder builder = new Builder(new FieldNumbers(softDeletesField));
      for (final LeafReaderContext ctx : leaves) {
        builder.add(ctx.reader().getFieldInfos());
      }
      return builder.finish();
    }
  }

  /** Returns a set of names of fields that have a terms index.  The order is undefined. */
  public static Collection<String> getIndexedFields(IndexReader reader) {
    return reader.leaves().stream()
        .flatMap(l -> StreamSupport.stream(l.reader().getFieldInfos().spliterator(), false)
        .filter(fi -> fi.getIndexOptions() != IndexOptions.NONE))
        .map(fi -> fi.name)
        .collect(Collectors.toSet());
  }

  /** Returns true if any fields have freqs */
  public boolean hasFreq() {
    return hasFreq;
  }
  
  /** Returns true if any fields have positions */
  public boolean hasProx() {
    return hasProx;
  }

  /** Returns true if any fields have payloads */
  public boolean hasPayloads() {
    return hasPayloads;
  }

  /** Returns true if any fields have offsets */
  public boolean hasOffsets() {
    return hasOffsets;
  }
  
  /** Returns true if any fields have vectors */
  public boolean hasVectors() {
    return hasVectors;
  }
  
  /** Returns true if any fields have norms */
  public boolean hasNorms() {
    return hasNorms;
  }
  
  /** Returns true if any fields have DocValues */
  public boolean hasDocValues() {
    return hasDocValues;
  }

  /** Returns true if any fields have PointValues */
  public boolean hasPointValues() {
    return hasPointValues;
  }

  /** Returns true if any fields have VectorValues */
  public boolean hasVectorValues() {
    return hasVectorValues;
  }

  /** Returns the soft-deletes field name if exists; otherwise returns null */
  public String getSoftDeletesField() {
    return softDeletesField;
  }
  
  /** Returns the number of fields */
  public int size() {
    return byName.size();
  }
  
  /**
   * Returns an iterator over all the fieldinfo objects present,
   * ordered by ascending field number
   */
  // TODO: what happens if in fact a different order is used?
  @Override
  public Iterator<FieldInfo> iterator() {
    return values.iterator();
  }

  /**
   * Return the fieldinfo object referenced by the field name
   * @return the FieldInfo object or null when the given fieldName
   * doesn't exist.
   */  
  public FieldInfo fieldInfo(String fieldName) {
    return byName.get(fieldName);
  }

  /**
   * Return the fieldinfo object referenced by the fieldNumber.
   * @param fieldNumber field's number.
   * @return the FieldInfo object or null when the given fieldNumber
   * doesn't exist.
   * @throws IllegalArgumentException if fieldNumber is negative
   */
  public FieldInfo fieldInfo(int fieldNumber) {
    if (fieldNumber < 0) {
      throw new IllegalArgumentException("Illegal field number: " + fieldNumber);
    }
    if (fieldNumber >= byNumber.length) {
      return null;
    }
    return byNumber[fieldNumber];
  }

  static final class FieldDimensions {
    public final int dimensionCount;
    public final int indexDimensionCount;
    public final int dimensionNumBytes;

    public FieldDimensions(int dimensionCount, int indexDimensionCount, int dimensionNumBytes) {
      this.dimensionCount = dimensionCount;
      this.indexDimensionCount = indexDimensionCount;
      this.dimensionNumBytes = dimensionNumBytes;
    }
  }

  static final class FieldVectorProperties {
    final int numDimensions;
<<<<<<< HEAD
    final VectorValues.ScoreFunction scoreFunction;

    FieldVectorProperties(int numDimensions, VectorValues.ScoreFunction scoreFunction) {
      this.numDimensions = numDimensions;
      this.scoreFunction = scoreFunction;
=======
    final VectorValues.SearchStrategy searchStrategy;

    FieldVectorProperties(int numDimensions, VectorValues.SearchStrategy searchStrategy) {
      this.numDimensions = numDimensions;
      this.searchStrategy = searchStrategy;
>>>>>>> 4bf25415
    }
  }
  
  static final class FieldNumbers {
    
    private final Map<Integer,String> numberToName;
    private final Map<String,Integer> nameToNumber;
    private final Map<String, IndexOptions> indexOptions;
    // We use this to enforce that a given field never
    // changes DV type, even across segments / IndexWriter
    // sessions:
    private final Map<String,DocValuesType> docValuesType;

    private final Map<String,FieldDimensions> dimensions;

    private final Map<String,FieldVectorProperties> vectorProps;

    // TODO: we should similarly catch an attempt to turn
    // norms back on after they were already committed; today
    // we silently discard the norm but this is badly trappy
    private int lowestUnassignedFieldNumber = -1;

    // The soft-deletes field from IWC to enforce a single soft-deletes field
    private final String softDeletesFieldName;
    
    FieldNumbers(String softDeletesFieldName) {
      this.nameToNumber = new HashMap<>();
      this.numberToName = new HashMap<>();
      this.indexOptions = new HashMap<>();
      this.docValuesType = new HashMap<>();
      this.dimensions = new HashMap<>();
      this.vectorProps = new HashMap<>();
      this.softDeletesFieldName = softDeletesFieldName;
    }
    
    /**
     * Returns the global field number for the given field name. If the name
     * does not exist yet it tries to add it with the given preferred field
     * number assigned if possible otherwise the first unassigned field number
     * is used as the field number.
     */
<<<<<<< HEAD
    synchronized int addOrGet(String fieldName, int preferredFieldNumber, IndexOptions indexOptions, DocValuesType dvType, int dimensionCount, int indexDimensionCount, int dimensionNumBytes, int vectorDimension, VectorValues.ScoreFunction scoreFunction, boolean isSoftDeletesField) {
=======
    synchronized int addOrGet(String fieldName, int preferredFieldNumber, IndexOptions indexOptions, DocValuesType dvType, int dimensionCount, int indexDimensionCount, int dimensionNumBytes, int vectorDimension, VectorValues.SearchStrategy searchStrategy, boolean isSoftDeletesField) {
>>>>>>> 4bf25415
      if (indexOptions != IndexOptions.NONE) {
        IndexOptions currentOpts = this.indexOptions.get(fieldName);
        if (currentOpts == null) {
          this.indexOptions.put(fieldName, indexOptions);
        } else if (currentOpts != IndexOptions.NONE && currentOpts != indexOptions) {
          throw new IllegalArgumentException("cannot change field \"" + fieldName + "\" from index options=" + currentOpts + " to inconsistent index options=" + indexOptions);
        }
      }
      if (dvType != DocValuesType.NONE) {
        DocValuesType currentDVType = docValuesType.get(fieldName);
        if (currentDVType == null) {
          docValuesType.put(fieldName, dvType);
        } else if (currentDVType != DocValuesType.NONE && currentDVType != dvType) {
          throw new IllegalArgumentException("cannot change DocValues type from " + currentDVType + " to " + dvType + " for field \"" + fieldName + "\"");
        }
      }
      if (dimensionCount != 0) {
        FieldDimensions dims = dimensions.get(fieldName);
        if (dims != null) {
          if (dims.dimensionCount != dimensionCount) {
            throw new IllegalArgumentException("cannot change point dimension count from " + dims.dimensionCount + " to " + dimensionCount + " for field=\"" + fieldName + "\"");
          }
          if (dims.indexDimensionCount != indexDimensionCount) {
            throw new IllegalArgumentException("cannot change point index dimension count from " + dims.indexDimensionCount + " to " + indexDimensionCount + " for field=\"" + fieldName + "\"");
          }
          if (dims.dimensionNumBytes != dimensionNumBytes) {
            throw new IllegalArgumentException("cannot change point numBytes from " + dims.dimensionNumBytes + " to " + dimensionNumBytes + " for field=\"" + fieldName + "\"");
          }
        } else {
          dimensions.put(fieldName, new FieldDimensions(dimensionCount, indexDimensionCount, dimensionNumBytes));
        }
      }
      if (vectorDimension != 0) {
        FieldVectorProperties props = vectorProps.get(fieldName);
        if (props != null) {
          if (props.numDimensions != vectorDimension) {
            throw new IllegalArgumentException("cannot change vector dimension from " + props.numDimensions + " to " + vectorDimension + " for field=\"" + fieldName + "\"");
          }
<<<<<<< HEAD
          if (props.scoreFunction != scoreFunction) {
            throw new IllegalArgumentException("cannot change vector score function from " + props.scoreFunction + " to " + scoreFunction + " for field=\"" + fieldName + "\"");
          }
        } else {
          vectorProps.put(fieldName, new FieldVectorProperties(vectorDimension, scoreFunction));
=======
          if (props.searchStrategy != searchStrategy) {
            throw new IllegalArgumentException("cannot change vector search strategy from " + props.searchStrategy + " to " + searchStrategy + " for field=\"" + fieldName + "\"");
          }
        } else {
          vectorProps.put(fieldName, new FieldVectorProperties(vectorDimension, searchStrategy));
>>>>>>> 4bf25415
        }
      }
      Integer fieldNumber = nameToNumber.get(fieldName);
      if (fieldNumber == null) {
        final Integer preferredBoxed = Integer.valueOf(preferredFieldNumber);
        if (preferredFieldNumber != -1 && !numberToName.containsKey(preferredBoxed)) {
          // cool - we can use this number globally
          fieldNumber = preferredBoxed;
        } else {
          // find a new FieldNumber
          while (numberToName.containsKey(++lowestUnassignedFieldNumber)) {
            // might not be up to date - lets do the work once needed
          }
          fieldNumber = lowestUnassignedFieldNumber;
        }
        assert fieldNumber >= 0;
        numberToName.put(fieldNumber, fieldName);
        nameToNumber.put(fieldName, fieldNumber);
      }

      if (isSoftDeletesField) {
        if (softDeletesFieldName == null) {
          throw new IllegalArgumentException("this index has [" + fieldName + "] as soft-deletes already but soft-deletes field is not configured in IWC");
        } else if (fieldName.equals(softDeletesFieldName) == false) {
          throw new IllegalArgumentException("cannot configure [" + softDeletesFieldName + "] as soft-deletes; this index uses [" + fieldName + "] as soft-deletes already");
        }
      } else if (fieldName.equals(softDeletesFieldName)) {
        throw new IllegalArgumentException("cannot configure [" + softDeletesFieldName + "] as soft-deletes; this index uses [" + fieldName + "] as non-soft-deletes already");
      }

      return fieldNumber.intValue();
    }

    synchronized void verifyConsistent(Integer number, String name, IndexOptions indexOptions) {
      if (name.equals(numberToName.get(number)) == false) {
        throw new IllegalArgumentException("field number " + number + " is already mapped to field name \"" + numberToName.get(number) + "\", not \"" + name + "\"");
      }
      if (number.equals(nameToNumber.get(name)) == false) {
        throw new IllegalArgumentException("field name \"" + name + "\" is already mapped to field number \"" + nameToNumber.get(name) + "\", not \"" + number + "\"");
      }
      IndexOptions currentIndexOptions = this.indexOptions.get(name);
      if (indexOptions != IndexOptions.NONE && currentIndexOptions != null && currentIndexOptions != IndexOptions.NONE && indexOptions != currentIndexOptions) {
        throw new IllegalArgumentException("cannot change field \"" + name + "\" from index options=" + currentIndexOptions + " to inconsistent index options=" + indexOptions);
      }
    }

    synchronized void verifyConsistent(Integer number, String name, DocValuesType dvType) {
      if (name.equals(numberToName.get(number)) == false) {
        throw new IllegalArgumentException("field number " + number + " is already mapped to field name \"" + numberToName.get(number) + "\", not \"" + name + "\"");
      }
      if (number.equals(nameToNumber.get(name)) == false) {
        throw new IllegalArgumentException("field name \"" + name + "\" is already mapped to field number \"" + nameToNumber.get(name) + "\", not \"" + number + "\"");
      }
      DocValuesType currentDVType = docValuesType.get(name);
      if (dvType != DocValuesType.NONE && currentDVType != null && currentDVType != DocValuesType.NONE && dvType != currentDVType) {
        throw new IllegalArgumentException("cannot change DocValues type from " + currentDVType + " to " + dvType + " for field \"" + name + "\"");
      }
    }

    synchronized void verifyConsistentDimensions(Integer number, String name, int dataDimensionCount, int indexDimensionCount, int dimensionNumBytes) {
      if (name.equals(numberToName.get(number)) == false) {
        throw new IllegalArgumentException("field number " + number + " is already mapped to field name \"" + numberToName.get(number) + "\", not \"" + name + "\"");
      }
      if (number.equals(nameToNumber.get(name)) == false) {
        throw new IllegalArgumentException("field name \"" + name + "\" is already mapped to field number \"" + nameToNumber.get(name) + "\", not \"" + number + "\"");
      }
      FieldDimensions dim = dimensions.get(name);
      if (dim != null) {
        if (dim.dimensionCount != dataDimensionCount) {
          throw new IllegalArgumentException("cannot change point dimension count from " + dim.dimensionCount + " to " + dataDimensionCount + " for field=\"" + name + "\"");
        }
        if (dim.indexDimensionCount != indexDimensionCount) {
          throw new IllegalArgumentException("cannot change point index dimension count from " + dim.indexDimensionCount + " to " + indexDimensionCount + " for field=\"" + name + "\"");
        }
        if (dim.dimensionNumBytes != dimensionNumBytes) {
          throw new IllegalArgumentException("cannot change point numBytes from " + dim.dimensionNumBytes + " to " + dimensionNumBytes + " for field=\"" + name + "\"");
        }
      }
    }

<<<<<<< HEAD
    synchronized void verifyConsistentVectorProperties(Integer number, String name, int numDimensions, VectorValues.ScoreFunction scoreFunction) {
=======
    synchronized void verifyConsistentVectorProperties(Integer number, String name, int numDimensions, VectorValues.SearchStrategy searchStrategy) {
>>>>>>> 4bf25415
      if (name.equals(numberToName.get(number)) == false) {
        throw new IllegalArgumentException("field number " + number + " is already mapped to field name \"" + numberToName.get(number) + "\", not \"" + name + "\"");
      }
      if (number.equals(nameToNumber.get(name)) == false) {
        throw new IllegalArgumentException("field name \"" + name + "\" is already mapped to field number \"" + nameToNumber.get(name) + "\", not \"" + number + "\"");
      }
      FieldVectorProperties props = vectorProps.get(name);
      if (props != null) {
        if (props.numDimensions != numDimensions) {
          throw new IllegalArgumentException("cannot change vector dimension from " + props.numDimensions + " to " + numDimensions + " for field=\"" + name + "\"");
        }
<<<<<<< HEAD
        if (props.scoreFunction != scoreFunction) {
          throw new IllegalArgumentException("cannot change vector score function from " + props.scoreFunction + " to " + scoreFunction + " for field=\"" + name + "\"");
=======
        if (props.searchStrategy != searchStrategy) {
          throw new IllegalArgumentException("cannot change vector search strategy from " + props.searchStrategy + " to " + searchStrategy + " for field=\"" + name + "\"");
>>>>>>> 4bf25415
        }
      }
    }

    /**
     * Returns true if the {@code fieldName} exists in the map and is of the
     * same {@code dvType}.
     */
    synchronized boolean contains(String fieldName, DocValuesType dvType) {
      // used by IndexWriter.updateNumericDocValue
      if (!nameToNumber.containsKey(fieldName)) {
        return false;
      } else {
        // only return true if the field has the same dvType as the requested one
        return dvType == docValuesType.get(fieldName);
      }
    }

    synchronized void clear() {
      numberToName.clear();
      nameToNumber.clear();
      indexOptions.clear();
      docValuesType.clear();
      dimensions.clear();
    }

    synchronized void setIndexOptions(int number, String name, IndexOptions indexOptions) {
      verifyConsistent(number, name, indexOptions);
      this.indexOptions.put(name, indexOptions);
    }

    synchronized void setDocValuesType(int number, String name, DocValuesType dvType) {
      verifyConsistent(number, name, dvType);
      docValuesType.put(name, dvType);
    }

    synchronized void setDimensions(int number, String name, int dimensionCount, int indexDimensionCount, int dimensionNumBytes) {
      if (dimensionCount > PointValues.MAX_DIMENSIONS) {
        throw new IllegalArgumentException("dimensionCount must be <= PointValues.MAX_DIMENSIONS (= " + PointValues.MAX_DIMENSIONS + "); got " + dimensionCount + " for field=\"" + name + "\"");
      }
      if (dimensionNumBytes > PointValues.MAX_NUM_BYTES) {
        throw new IllegalArgumentException("dimension numBytes must be <= PointValues.MAX_NUM_BYTES (= " + PointValues.MAX_NUM_BYTES + "); got " + dimensionNumBytes + " for field=\"" + name + "\"");
      }
      if (indexDimensionCount > dimensionCount) {
        throw new IllegalArgumentException("indexDimensionCount must be <= dimensionCount (= " + dimensionCount + "); got " + indexDimensionCount + " for field=\"" + name + "\"");
      }
      if (indexDimensionCount > PointValues.MAX_INDEX_DIMENSIONS) {
        throw new IllegalArgumentException("indexDimensionCount must be <= PointValues.MAX_INDEX_DIMENSIONS (= " + PointValues.MAX_INDEX_DIMENSIONS + "); got " + indexDimensionCount + " for field=\"" + name + "\"");
      }
      verifyConsistentDimensions(number, name, dimensionCount, indexDimensionCount, dimensionNumBytes);
      dimensions.put(name, new FieldDimensions(dimensionCount, indexDimensionCount, dimensionNumBytes));
    }

<<<<<<< HEAD
    synchronized void setVectorDimensionsAndScoreFunction(int number, String name, int numDimensions, VectorValues.ScoreFunction scoreFunction) {
=======
    synchronized void setVectorDimensionsAndSearchStrategy(int number, String name, int numDimensions, VectorValues.SearchStrategy searchStrategy) {
>>>>>>> 4bf25415
      if (numDimensions <= 0) {
        throw new IllegalArgumentException("vector numDimensions must be > 0; got " + numDimensions);
      }
      if (numDimensions > VectorValues.MAX_DIMENSIONS) {
        throw new IllegalArgumentException("vector numDimensions must be <= VectorValues.MAX_DIMENSIONS (=" + VectorValues.MAX_DIMENSIONS + "); got " + numDimensions);
      }
<<<<<<< HEAD
      verifyConsistentVectorProperties(number, name, numDimensions, scoreFunction);
      vectorProps.put(name, new FieldVectorProperties(numDimensions, scoreFunction));
=======
      verifyConsistentVectorProperties(number, name, numDimensions, searchStrategy);
      vectorProps.put(name, new FieldVectorProperties(numDimensions, searchStrategy));
>>>>>>> 4bf25415
    }
  }
  
  static final class Builder {
    private final HashMap<String,FieldInfo> byName = new HashMap<>();
    final FieldNumbers globalFieldNumbers;
    private boolean finished;

    /**
     * Creates a new instance with the given {@link FieldNumbers}. 
     */
    Builder(FieldNumbers globalFieldNumbers) {
      assert globalFieldNumbers != null;
      this.globalFieldNumbers = globalFieldNumbers;
    }

    public void add(FieldInfos other) {
      assert assertNotFinished();
      for(FieldInfo fieldInfo : other){ 
        add(fieldInfo);
      }
    }

    /** Create a new field, or return existing one. */
    public FieldInfo getOrAdd(String name) {
      FieldInfo fi = fieldInfo(name);
      if (fi == null) {
        assert assertNotFinished();
        // This field wasn't yet added to this in-RAM
        // segment's FieldInfo, so now we get a global
        // number for this field.  If the field was seen
        // before then we'll get the same name and number,
        // else we'll allocate a new one:
        final boolean isSoftDeletesField = name.equals(globalFieldNumbers.softDeletesFieldName);
<<<<<<< HEAD
        final int fieldNumber = globalFieldNumbers.addOrGet(name, -1, IndexOptions.NONE, DocValuesType.NONE, 0, 0, 0, 0, VectorValues.ScoreFunction.NONE, isSoftDeletesField);
        fi = new FieldInfo(name, fieldNumber, false, false, false, IndexOptions.NONE, DocValuesType.NONE, -1, new HashMap<>(), 0, 0, 0, 0, VectorValues.ScoreFunction.NONE, isSoftDeletesField);
=======
        final int fieldNumber = globalFieldNumbers.addOrGet(name, -1, IndexOptions.NONE, DocValuesType.NONE, 0, 0, 0, 0, VectorValues.SearchStrategy.NONE, isSoftDeletesField);
        fi = new FieldInfo(name, fieldNumber, false, false, false, IndexOptions.NONE, DocValuesType.NONE, -1, new HashMap<>(), 0, 0, 0, 0, VectorValues.SearchStrategy.NONE, isSoftDeletesField);
>>>>>>> 4bf25415
        assert !byName.containsKey(fi.name);
        globalFieldNumbers.verifyConsistent(Integer.valueOf(fi.number), fi.name, DocValuesType.NONE);
        byName.put(fi.name, fi);
      }

      return fi;
    }
   
    private FieldInfo addOrUpdateInternal(String name, int preferredFieldNumber,
                                          boolean storeTermVector,
                                          boolean omitNorms, boolean storePayloads, IndexOptions indexOptions,
                                          DocValuesType docValues, long dvGen,
                                          Map<String, String> attributes,
                                          int dataDimensionCount, int indexDimensionCount, int dimensionNumBytes,
<<<<<<< HEAD
                                          int vectorDimension, VectorValues.ScoreFunction vectorScoreFunction,
=======
                                          int vectorDimension, VectorValues.SearchStrategy vectorSearchStrategy,
>>>>>>> 4bf25415
                                          boolean isSoftDeletesField) {
      assert assertNotFinished();
      if (docValues == null) {
        throw new NullPointerException("DocValuesType must not be null");
      }
      if (attributes != null) {
        // original attributes is UnmodifiableMap
        attributes = new HashMap<>(attributes);
      }

      FieldInfo fi = fieldInfo(name);
      if (fi == null) {
        // This field wasn't yet added to this in-RAM
        // segment's FieldInfo, so now we get a global
        // number for this field.  If the field was seen
        // before then we'll get the same name and number,
        // else we'll allocate a new one:
<<<<<<< HEAD
        final int fieldNumber = globalFieldNumbers.addOrGet(name, preferredFieldNumber, indexOptions, docValues, dataDimensionCount, indexDimensionCount, dimensionNumBytes, vectorDimension, vectorScoreFunction, isSoftDeletesField);
        fi = new FieldInfo(name, fieldNumber, storeTermVector, omitNorms, storePayloads, indexOptions, docValues, dvGen, attributes, dataDimensionCount, indexDimensionCount, dimensionNumBytes, vectorDimension, vectorScoreFunction, isSoftDeletesField);
=======
        final int fieldNumber = globalFieldNumbers.addOrGet(name, preferredFieldNumber, indexOptions, docValues, dataDimensionCount, indexDimensionCount, dimensionNumBytes, vectorDimension, vectorSearchStrategy, isSoftDeletesField);
        fi = new FieldInfo(name, fieldNumber, storeTermVector, omitNorms, storePayloads, indexOptions, docValues, dvGen, attributes, dataDimensionCount, indexDimensionCount, dimensionNumBytes, vectorDimension, vectorSearchStrategy, isSoftDeletesField);
>>>>>>> 4bf25415
        assert !byName.containsKey(fi.name);
        globalFieldNumbers.verifyConsistent(Integer.valueOf(fi.number), fi.name, fi.getDocValuesType());
        byName.put(fi.name, fi);
      } else {
        fi.update(storeTermVector, omitNorms, storePayloads, indexOptions, attributes, dataDimensionCount, indexDimensionCount, dimensionNumBytes);

        if (docValues != DocValuesType.NONE) {
          // Only pay the synchronization cost if fi does not already have a DVType
          boolean updateGlobal = fi.getDocValuesType() == DocValuesType.NONE;
          if (updateGlobal) {
            // Must also update docValuesType map so it's
            // aware of this field's DocValuesType.  This will throw IllegalArgumentException if
            // an illegal type change was attempted.
            globalFieldNumbers.setDocValuesType(fi.number, name, docValues);
          }

          fi.setDocValuesType(docValues); // this will also perform the consistency check.
          fi.setDocValuesGen(dvGen);
        }
      }
      return fi;
    }

    public FieldInfo add(FieldInfo fi) {
      return add(fi, -1);
    }

    public FieldInfo add(FieldInfo fi, long dvGen) {
      // IMPORTANT - reuse the field number if possible for consistent field numbers across segments
      return addOrUpdateInternal(fi.name, fi.number, fi.hasVectors(),
                                 fi.omitsNorms(), fi.hasPayloads(),
                                 fi.getIndexOptions(), fi.getDocValuesType(), dvGen,
                                 fi.attributes(),
                                 fi.getPointDimensionCount(), fi.getPointIndexDimensionCount(), fi.getPointNumBytes(),
<<<<<<< HEAD
                                 fi.getVectorDimension(), fi.getVectorScoreFunction(),
=======
                                 fi.getVectorDimension(), fi.getVectorSearchStrategy(),
>>>>>>> 4bf25415
                                 fi.isSoftDeletesField());
    }
    
    public FieldInfo fieldInfo(String fieldName) {
      return byName.get(fieldName);
    }

    /** Called only from assert */
    private boolean assertNotFinished() {
      if (finished) {
        throw new IllegalStateException("FieldInfos.Builder was already finished; cannot add new fields");
      }
      return true;
    }
    
    FieldInfos finish() {
      finished = true;
      return new FieldInfos(byName.values().toArray(new FieldInfo[byName.size()]));
    }
  }
}<|MERGE_RESOLUTION|>--- conflicted
+++ resolved
@@ -273,19 +273,11 @@
 
   static final class FieldVectorProperties {
     final int numDimensions;
-<<<<<<< HEAD
-    final VectorValues.ScoreFunction scoreFunction;
-
-    FieldVectorProperties(int numDimensions, VectorValues.ScoreFunction scoreFunction) {
-      this.numDimensions = numDimensions;
-      this.scoreFunction = scoreFunction;
-=======
     final VectorValues.SearchStrategy searchStrategy;
 
     FieldVectorProperties(int numDimensions, VectorValues.SearchStrategy searchStrategy) {
       this.numDimensions = numDimensions;
       this.searchStrategy = searchStrategy;
->>>>>>> 4bf25415
     }
   }
   
@@ -327,11 +319,7 @@
      * number assigned if possible otherwise the first unassigned field number
      * is used as the field number.
      */
-<<<<<<< HEAD
-    synchronized int addOrGet(String fieldName, int preferredFieldNumber, IndexOptions indexOptions, DocValuesType dvType, int dimensionCount, int indexDimensionCount, int dimensionNumBytes, int vectorDimension, VectorValues.ScoreFunction scoreFunction, boolean isSoftDeletesField) {
-=======
     synchronized int addOrGet(String fieldName, int preferredFieldNumber, IndexOptions indexOptions, DocValuesType dvType, int dimensionCount, int indexDimensionCount, int dimensionNumBytes, int vectorDimension, VectorValues.SearchStrategy searchStrategy, boolean isSoftDeletesField) {
->>>>>>> 4bf25415
       if (indexOptions != IndexOptions.NONE) {
         IndexOptions currentOpts = this.indexOptions.get(fieldName);
         if (currentOpts == null) {
@@ -370,19 +358,11 @@
           if (props.numDimensions != vectorDimension) {
             throw new IllegalArgumentException("cannot change vector dimension from " + props.numDimensions + " to " + vectorDimension + " for field=\"" + fieldName + "\"");
           }
-<<<<<<< HEAD
-          if (props.scoreFunction != scoreFunction) {
-            throw new IllegalArgumentException("cannot change vector score function from " + props.scoreFunction + " to " + scoreFunction + " for field=\"" + fieldName + "\"");
-          }
-        } else {
-          vectorProps.put(fieldName, new FieldVectorProperties(vectorDimension, scoreFunction));
-=======
           if (props.searchStrategy != searchStrategy) {
             throw new IllegalArgumentException("cannot change vector search strategy from " + props.searchStrategy + " to " + searchStrategy + " for field=\"" + fieldName + "\"");
           }
         } else {
           vectorProps.put(fieldName, new FieldVectorProperties(vectorDimension, searchStrategy));
->>>>>>> 4bf25415
         }
       }
       Integer fieldNumber = nameToNumber.get(fieldName);
@@ -463,11 +443,7 @@
       }
     }
 
-<<<<<<< HEAD
-    synchronized void verifyConsistentVectorProperties(Integer number, String name, int numDimensions, VectorValues.ScoreFunction scoreFunction) {
-=======
     synchronized void verifyConsistentVectorProperties(Integer number, String name, int numDimensions, VectorValues.SearchStrategy searchStrategy) {
->>>>>>> 4bf25415
       if (name.equals(numberToName.get(number)) == false) {
         throw new IllegalArgumentException("field number " + number + " is already mapped to field name \"" + numberToName.get(number) + "\", not \"" + name + "\"");
       }
@@ -479,13 +455,8 @@
         if (props.numDimensions != numDimensions) {
           throw new IllegalArgumentException("cannot change vector dimension from " + props.numDimensions + " to " + numDimensions + " for field=\"" + name + "\"");
         }
-<<<<<<< HEAD
-        if (props.scoreFunction != scoreFunction) {
-          throw new IllegalArgumentException("cannot change vector score function from " + props.scoreFunction + " to " + scoreFunction + " for field=\"" + name + "\"");
-=======
         if (props.searchStrategy != searchStrategy) {
           throw new IllegalArgumentException("cannot change vector search strategy from " + props.searchStrategy + " to " + searchStrategy + " for field=\"" + name + "\"");
->>>>>>> 4bf25415
         }
       }
     }
@@ -539,24 +510,15 @@
       dimensions.put(name, new FieldDimensions(dimensionCount, indexDimensionCount, dimensionNumBytes));
     }
 
-<<<<<<< HEAD
-    synchronized void setVectorDimensionsAndScoreFunction(int number, String name, int numDimensions, VectorValues.ScoreFunction scoreFunction) {
-=======
     synchronized void setVectorDimensionsAndSearchStrategy(int number, String name, int numDimensions, VectorValues.SearchStrategy searchStrategy) {
->>>>>>> 4bf25415
       if (numDimensions <= 0) {
         throw new IllegalArgumentException("vector numDimensions must be > 0; got " + numDimensions);
       }
       if (numDimensions > VectorValues.MAX_DIMENSIONS) {
         throw new IllegalArgumentException("vector numDimensions must be <= VectorValues.MAX_DIMENSIONS (=" + VectorValues.MAX_DIMENSIONS + "); got " + numDimensions);
       }
-<<<<<<< HEAD
-      verifyConsistentVectorProperties(number, name, numDimensions, scoreFunction);
-      vectorProps.put(name, new FieldVectorProperties(numDimensions, scoreFunction));
-=======
       verifyConsistentVectorProperties(number, name, numDimensions, searchStrategy);
       vectorProps.put(name, new FieldVectorProperties(numDimensions, searchStrategy));
->>>>>>> 4bf25415
     }
   }
   
@@ -591,13 +553,8 @@
         // before then we'll get the same name and number,
         // else we'll allocate a new one:
         final boolean isSoftDeletesField = name.equals(globalFieldNumbers.softDeletesFieldName);
-<<<<<<< HEAD
-        final int fieldNumber = globalFieldNumbers.addOrGet(name, -1, IndexOptions.NONE, DocValuesType.NONE, 0, 0, 0, 0, VectorValues.ScoreFunction.NONE, isSoftDeletesField);
-        fi = new FieldInfo(name, fieldNumber, false, false, false, IndexOptions.NONE, DocValuesType.NONE, -1, new HashMap<>(), 0, 0, 0, 0, VectorValues.ScoreFunction.NONE, isSoftDeletesField);
-=======
         final int fieldNumber = globalFieldNumbers.addOrGet(name, -1, IndexOptions.NONE, DocValuesType.NONE, 0, 0, 0, 0, VectorValues.SearchStrategy.NONE, isSoftDeletesField);
         fi = new FieldInfo(name, fieldNumber, false, false, false, IndexOptions.NONE, DocValuesType.NONE, -1, new HashMap<>(), 0, 0, 0, 0, VectorValues.SearchStrategy.NONE, isSoftDeletesField);
->>>>>>> 4bf25415
         assert !byName.containsKey(fi.name);
         globalFieldNumbers.verifyConsistent(Integer.valueOf(fi.number), fi.name, DocValuesType.NONE);
         byName.put(fi.name, fi);
@@ -612,11 +569,7 @@
                                           DocValuesType docValues, long dvGen,
                                           Map<String, String> attributes,
                                           int dataDimensionCount, int indexDimensionCount, int dimensionNumBytes,
-<<<<<<< HEAD
-                                          int vectorDimension, VectorValues.ScoreFunction vectorScoreFunction,
-=======
                                           int vectorDimension, VectorValues.SearchStrategy vectorSearchStrategy,
->>>>>>> 4bf25415
                                           boolean isSoftDeletesField) {
       assert assertNotFinished();
       if (docValues == null) {
@@ -634,13 +587,8 @@
         // number for this field.  If the field was seen
         // before then we'll get the same name and number,
         // else we'll allocate a new one:
-<<<<<<< HEAD
-        final int fieldNumber = globalFieldNumbers.addOrGet(name, preferredFieldNumber, indexOptions, docValues, dataDimensionCount, indexDimensionCount, dimensionNumBytes, vectorDimension, vectorScoreFunction, isSoftDeletesField);
-        fi = new FieldInfo(name, fieldNumber, storeTermVector, omitNorms, storePayloads, indexOptions, docValues, dvGen, attributes, dataDimensionCount, indexDimensionCount, dimensionNumBytes, vectorDimension, vectorScoreFunction, isSoftDeletesField);
-=======
         final int fieldNumber = globalFieldNumbers.addOrGet(name, preferredFieldNumber, indexOptions, docValues, dataDimensionCount, indexDimensionCount, dimensionNumBytes, vectorDimension, vectorSearchStrategy, isSoftDeletesField);
         fi = new FieldInfo(name, fieldNumber, storeTermVector, omitNorms, storePayloads, indexOptions, docValues, dvGen, attributes, dataDimensionCount, indexDimensionCount, dimensionNumBytes, vectorDimension, vectorSearchStrategy, isSoftDeletesField);
->>>>>>> 4bf25415
         assert !byName.containsKey(fi.name);
         globalFieldNumbers.verifyConsistent(Integer.valueOf(fi.number), fi.name, fi.getDocValuesType());
         byName.put(fi.name, fi);
@@ -675,11 +623,7 @@
                                  fi.getIndexOptions(), fi.getDocValuesType(), dvGen,
                                  fi.attributes(),
                                  fi.getPointDimensionCount(), fi.getPointIndexDimensionCount(), fi.getPointNumBytes(),
-<<<<<<< HEAD
-                                 fi.getVectorDimension(), fi.getVectorScoreFunction(),
-=======
                                  fi.getVectorDimension(), fi.getVectorSearchStrategy(),
->>>>>>> 4bf25415
                                  fi.isSoftDeletesField());
     }
     
