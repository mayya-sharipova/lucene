package org.apache.lucene.queries.function;

/*
 * Licensed to the Apache Software Foundation (ASF) under one or more
 * contributor license agreements.  See the NOTICE file distributed with
 * this work for additional information regarding copyright ownership.
 * The ASF licenses this file to You under the Apache License, Version 2.0
 * (the "License"); you may not use this file except in compliance with
 * the License.  You may obtain a copy of the License at
 *
 *     http://www.apache.org/licenses/LICENSE-2.0
 *
 * Unless required by applicable law or agreed to in writing, software
 * distributed under the License is distributed on an "AS IS" BASIS,
 * WITHOUT WARRANTIES OR CONDITIONS OF ANY KIND, either express or implied.
 * See the License for the specific language governing permissions and
 * limitations under the License.
 */

import org.apache.lucene.index.IndexReader;
import org.apache.lucene.index.MultiFields;
import org.apache.lucene.search.Scorer;
import org.apache.lucene.search.positions.IntervalIterator;
import org.apache.lucene.util.Bits;

import java.io.IOException;

public class ValueSourceScorer extends Scorer {
  protected final IndexReader reader;
  private int doc = -1;
  protected final int maxDoc;
  protected final FunctionValues values;
  protected boolean checkDeletes;
  private final Bits liveDocs;

  protected ValueSourceScorer(IndexReader reader, FunctionValues values) {
    super(null);
    this.reader = reader;
    this.maxDoc = reader.maxDoc();
    this.values = values;
    setCheckDeletes(true);
    this.liveDocs = MultiFields.getLiveDocs(reader);
  }

  public IndexReader getReader() {
    return reader;
  }

  public void setCheckDeletes(boolean checkDeletes) {
    this.checkDeletes = checkDeletes && reader.hasDeletions();
  }

  public boolean matches(int doc) {
    return (!checkDeletes || liveDocs.get(doc)) && matchesValue(doc);
  }

  public boolean matchesValue(int doc) {
    return true;
  }

  @Override
  public int docID() {
    return doc;
  }

  @Override
  public int nextDoc() throws IOException {
    for (; ;) {
      doc++;
      if (doc >= maxDoc) return doc = NO_MORE_DOCS;
      if (matches(doc)) return doc;
    }
  }

  @Override
  public int advance(int target) throws IOException {
    // also works fine when target==NO_MORE_DOCS
    doc = target - 1;
    return nextDoc();
  }

  @Override
  public float score() throws IOException {
    return values.floatVal(doc);
  }

  @Override
<<<<<<< HEAD
  public IntervalIterator positions(boolean needsPayloads, boolean needsOffsets, boolean collectPositions) throws IOException {    
    throw new UnsupportedOperationException();
    //nocommit - is that correct here?
=======
  public float freq() throws IOException {
    return 1;
>>>>>>> a965d6fd
  }
}<|MERGE_RESOLUTION|>--- conflicted
+++ resolved
@@ -85,13 +85,13 @@
   }
 
   @Override
-<<<<<<< HEAD
-  public IntervalIterator positions(boolean needsPayloads, boolean needsOffsets, boolean collectPositions) throws IOException {    
+  public IntervalIterator positions() throws IOException {    
     throw new UnsupportedOperationException();
     //nocommit - is that correct here?
-=======
+  }
+
+  @Override
   public float freq() throws IOException {
     return 1;
->>>>>>> a965d6fd
   }
 }