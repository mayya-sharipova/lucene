--- conflicted
+++ resolved
@@ -396,12 +396,6 @@
   protected void addRandomFields(Document doc) {
     doc.add(new StoredField("foobar", TestUtil.randomSimpleString(random())));
   }
-<<<<<<< HEAD
-
-  @Override
-  public void testRamBytesUsed() throws IOException {
-    assumeTrue("not applicable for this format", true);
-  }
 
   private FieldInfo createFieldInfo() {
     return new FieldInfo(
@@ -421,6 +415,4 @@
         VectorValues.SearchStrategy.NONE,
         false);
   }
-=======
->>>>>>> 79f14b17
 }