/**
 * Licensed to the Apache Software Foundation (ASF) under one or more
 * contributor license agreements.  See the NOTICE file distributed with
 * this work for additional information regarding copyright ownership.
 * The ASF licenses this file to You under the Apache License, Version 2.0
 * (the "License"); you may not use this file except in compliance with
 * the License.  You may obtain a copy of the License at
 *
 *     http://www.apache.org/licenses/LICENSE-2.0
 *
 * Unless required by applicable law or agreed to in writing, software
 * distributed under the License is distributed on an "AS IS" BASIS,
 * WITHOUT WARRANTIES OR CONDITIONS OF ANY KIND, either express or implied.
 * See the License for the specific language governing permissions and
 * limitations under the License.
 */

/**
 */

package org.apache.solr.update;

import java.io.IOException;
import java.net.URL;
import java.util.concurrent.ExecutionException;
import java.util.concurrent.Future;
import java.util.concurrent.atomic.AtomicInteger;
import java.util.concurrent.atomic.AtomicLong;
import java.util.concurrent.locks.Lock;
import java.util.concurrent.locks.ReentrantLock;

import org.apache.lucene.index.IndexReader;
import org.apache.lucene.index.IndexWriter;
import org.apache.lucene.index.Term;
import org.apache.lucene.queryparser.classic.ParseException;
import org.apache.lucene.search.BooleanClause;
import org.apache.lucene.search.BooleanClause.Occur;
import org.apache.lucene.search.BooleanQuery;
import org.apache.lucene.search.MatchAllDocsQuery;
import org.apache.lucene.search.Query;
import org.apache.lucene.search.TermQuery;
import org.apache.solr.common.SolrException;
import org.apache.solr.common.SolrException.ErrorCode;
import org.apache.solr.common.util.NamedList;
import org.apache.solr.common.util.SimpleOrderedMap;
import org.apache.solr.core.SolrConfig.UpdateHandlerInfo;
import org.apache.solr.core.SolrCore;
import org.apache.solr.search.QParser;
import org.apache.solr.search.SolrIndexSearcher;

/**
 *  TODO: add soft commitWithin support
 * 
 * <code>DirectUpdateHandler2</code> implements an UpdateHandler where documents are added
 * directly to the main Lucene index as opposed to adding to a separate smaller index.
 */
public class DirectUpdateHandler2 extends UpdateHandler {
  protected SolrCoreState solrCoreState;
  protected final Lock commitLock = new ReentrantLock();

  // stats
  AtomicLong addCommands = new AtomicLong();
  AtomicLong addCommandsCumulative = new AtomicLong();
  AtomicLong deleteByIdCommands= new AtomicLong();
  AtomicLong deleteByIdCommandsCumulative= new AtomicLong();
  AtomicLong deleteByQueryCommands= new AtomicLong();
  AtomicLong deleteByQueryCommandsCumulative= new AtomicLong();
  AtomicLong expungeDeleteCommands = new AtomicLong();
  AtomicLong mergeIndexesCommands = new AtomicLong();
  AtomicLong commitCommands= new AtomicLong();
  AtomicLong optimizeCommands= new AtomicLong();
  AtomicLong rollbackCommands= new AtomicLong();
  AtomicLong numDocsPending= new AtomicLong();
  AtomicLong numErrors = new AtomicLong();
  AtomicLong numErrorsCumulative = new AtomicLong();

  // tracks when auto-commit should occur
  protected final CommitTracker commitTracker;
  protected final CommitTracker softCommitTracker;

  public DirectUpdateHandler2(SolrCore core) throws IOException {
    super(core);
   
    solrCoreState = new DefaultSolrCoreState(core.getDirectoryFactory());
    
    UpdateHandlerInfo updateHandlerInfo = core.getSolrConfig()
        .getUpdateHandlerInfo();
    int docsUpperBound = updateHandlerInfo.autoCommmitMaxDocs; // getInt("updateHandler/autoCommit/maxDocs", -1);
    int timeUpperBound = updateHandlerInfo.autoCommmitMaxTime; // getInt("updateHandler/autoCommit/maxTime", -1);
    commitTracker = new CommitTracker("Hard", core, docsUpperBound, timeUpperBound, true, false);
    
    int softCommitDocsUpperBound = updateHandlerInfo.autoSoftCommmitMaxDocs; // getInt("updateHandler/autoSoftCommit/maxDocs", -1);
    int softCommitTimeUpperBound = updateHandlerInfo.autoSoftCommmitMaxTime; // getInt("updateHandler/autoSoftCommit/maxTime", -1);
    softCommitTracker = new CommitTracker("Soft", core, softCommitDocsUpperBound, softCommitTimeUpperBound, true, true);
  }
  
  public DirectUpdateHandler2(SolrCore core, UpdateHandler updateHandler) throws IOException {
    super(core);
    if (updateHandler instanceof DirectUpdateHandler2) {
      this.solrCoreState = ((DirectUpdateHandler2)updateHandler).solrCoreState;
    } else {
      // the impl has changed, so we cannot use the old state - decref it
      updateHandler.decref();
      solrCoreState = new DefaultSolrCoreState(core.getDirectoryFactory());
    }
    
    UpdateHandlerInfo updateHandlerInfo = core.getSolrConfig()
        .getUpdateHandlerInfo();
    int docsUpperBound = updateHandlerInfo.autoCommmitMaxDocs; // getInt("updateHandler/autoCommit/maxDocs", -1);
    int timeUpperBound = updateHandlerInfo.autoCommmitMaxTime; // getInt("updateHandler/autoCommit/maxTime", -1);
    commitTracker = new CommitTracker("Hard", core, docsUpperBound, timeUpperBound, true, false);
    
    int softCommitDocsUpperBound = updateHandlerInfo.autoSoftCommmitMaxDocs; // getInt("updateHandler/autoSoftCommit/maxDocs", -1);
    int softCommitTimeUpperBound = updateHandlerInfo.autoSoftCommmitMaxTime; // getInt("updateHandler/autoSoftCommit/maxTime", -1);
    softCommitTracker = new CommitTracker("Soft", core, softCommitDocsUpperBound, softCommitTimeUpperBound, true, true);
    
    this.ulog = updateHandler.getUpdateLog();
    this.ulog.init(this, core);
  }

  private void deleteAll() throws IOException {
    SolrCore.log.info(core.getLogId()+"REMOVING ALL DOCUMENTS FROM INDEX");
    solrCoreState.getIndexWriter(core).deleteAll();
  }

  protected void rollbackWriter() throws IOException {
    numDocsPending.set(0);
    solrCoreState.rollbackIndexWriter(core);
    
  }

  @Override
  public int addDoc(AddUpdateCommand cmd) throws IOException {
    IndexWriter writer = solrCoreState.getIndexWriter(core);
    addCommands.incrementAndGet();
    addCommandsCumulative.incrementAndGet();
    int rc=-1;

    // if there is no ID field, don't overwrite
    if( idField == null ) {
      cmd.overwrite = false;
    }


    try {
      commitTracker.addedDocument( cmd.commitWithin );
      softCommitTracker.addedDocument( -1 ); // TODO: support commitWithin with soft update

      if (cmd.overwrite) {
        Term updateTerm;
        Term idTerm = new Term(idField.getName(), cmd.getIndexedId());
        boolean del = false;
        if (cmd.updateTerm == null) {
          updateTerm = idTerm;
        } else {
          del = true;
          updateTerm = cmd.updateTerm;
        }

        writer.updateDocument(updateTerm, cmd.getLuceneDocument());
        if(del) { // ensure id remains unique
          BooleanQuery bq = new BooleanQuery();
          bq.add(new BooleanClause(new TermQuery(updateTerm), Occur.MUST_NOT));
          bq.add(new BooleanClause(new TermQuery(idTerm), Occur.MUST));
          writer.deleteDocuments(bq);
        }
      } else {
        // allow duplicates
        writer.addDocument(cmd.getLuceneDocument());
      }

      // Add to the transaction log *after* successfully adding to the index, if there was no error.
      // This ordering ensures that if we log it, it's definitely been added to the the index.
      // This also ensures that if a commit sneaks in-between, that we know everything in a particular
      // log version was definitely committed.
      ulog.add(cmd);

      rc = 1;
    } finally {
      if (rc!=1) {
        numErrors.incrementAndGet();
        numErrorsCumulative.incrementAndGet();
      } else {
        numDocsPending.incrementAndGet();
      }
    }

    return rc;
  }


  // we don't return the number of docs deleted because it's not always possible to quickly know that info.
  @Override
  public void delete(DeleteUpdateCommand cmd) throws IOException {
    deleteByIdCommands.incrementAndGet();
    deleteByIdCommandsCumulative.incrementAndGet();

    solrCoreState.getIndexWriter(core).deleteDocuments(new Term(idField.getName(), cmd.getIndexedId()));

    ulog.delete(cmd);
 
    if (commitTracker.getTimeUpperBound() > 0) {
      commitTracker.scheduleCommitWithin(commitTracker.getTimeUpperBound());
    } 
    
    if (softCommitTracker.getTimeUpperBound() > 0) {
      softCommitTracker.scheduleCommitWithin(softCommitTracker.getTimeUpperBound());
    }
  }

  // we don't return the number of docs deleted because it's not always possible to quickly know that info.
  @Override
  public void deleteByQuery(DeleteUpdateCommand cmd) throws IOException {
    deleteByQueryCommands.incrementAndGet();
    deleteByQueryCommandsCumulative.incrementAndGet();
    boolean madeIt=false;
    try {
      Query q;
      try {
        QParser parser = QParser.getParser(cmd.query, "lucene", cmd.req);
        q = parser.getQuery();
      } catch (ParseException e) {
        throw new SolrException(SolrException.ErrorCode.BAD_REQUEST, e);
      }
      
      boolean delAll = MatchAllDocsQuery.class == q.getClass();
      
      if (delAll) {
        deleteAll();
      } else {
        solrCoreState.getIndexWriter(core).deleteDocuments(q);
      }

      ulog.deleteByQuery(cmd);

      madeIt = true;
      
      if (commitTracker.getTimeUpperBound() > 0) {
        commitTracker.scheduleCommitWithin(commitTracker.getTimeUpperBound());
      } 
      
      if (softCommitTracker.getTimeUpperBound()> 0) {
        softCommitTracker.scheduleCommitWithin(softCommitTracker.getTimeUpperBound());
      }
      
    } finally {
      if (!madeIt) {
        numErrors.incrementAndGet();
        numErrorsCumulative.incrementAndGet();
      }
    }
  }

  @Override
  public int mergeIndexes(MergeIndexesCommand cmd) throws IOException {
    mergeIndexesCommands.incrementAndGet();
    int rc;

    log.info("start " + cmd);
    
    IndexReader[] readers = cmd.readers;
    if (readers != null && readers.length > 0) {
      solrCoreState.getIndexWriter(core).addIndexes(readers);
      rc = 1;
    } else {
      rc = 0;
    }
    log.info("end_mergeIndexes");

    // TODO: consider soft commit issues
    if (rc == 1 && commitTracker.getTimeUpperBound() > 0) {
      commitTracker.scheduleCommitWithin(commitTracker.getTimeUpperBound());
    } else if (rc == 1 && softCommitTracker.getTimeUpperBound() > 0) {
      softCommitTracker.scheduleCommitWithin(softCommitTracker.getTimeUpperBound());
    }

    return rc;
  }

  @Override
  public void commit(CommitUpdateCommand cmd) throws IOException {
    IndexWriter writer = solrCoreState.getIndexWriter(core);
    if (cmd.optimize) {
      optimizeCommands.incrementAndGet();
    } else {
      commitCommands.incrementAndGet();
      if (cmd.expungeDeletes) expungeDeleteCommands.incrementAndGet();
    }

    Future[] waitSearcher = null;
    if (cmd.waitSearcher) {
      waitSearcher = new Future[1];
    }

    boolean error=true;
    try {
      // only allow one hard commit to proceed at once
      if (!cmd.softCommit) {
        commitLock.lock();
      }

      log.info("start "+cmd);

      if (cmd.optimize) {
        writer.optimize(cmd.maxOptimizeSegments);
      } else if (cmd.expungeDeletes) {
        writer.expungeDeletes();
      }

      if (!cmd.softCommit) {
        synchronized (this) { // sync is currently needed to prevent preCommit from being called between preSoft and postSoft... see postSoft comments.
          ulog.preCommit(cmd);
        }

        writer.commit();
        numDocsPending.set(0);
        callPostCommitCallbacks();
      } else {
        callPostSoftCommitCallbacks();
      }


      if (cmd.optimize) {
        callPostOptimizeCallbacks();
      }


        if (cmd.softCommit) {
          // ulog.preSoftCommit();
          synchronized (this) {
            ulog.preSoftCommit(cmd);
            core.getSearcher(true,false,waitSearcher, true);
            ulog.postSoftCommit(cmd);
          }
          // ulog.postSoftCommit();
        } else {
          synchronized (this) {
            ulog.preSoftCommit(cmd);
            core.getSearcher(true,false,waitSearcher);
            ulog.postSoftCommit(cmd);
          }
          ulog.postCommit(cmd); // postCommit currently means new searcher has also been opened
        }


      // reset commit tracking

      if (cmd.softCommit) {
        softCommitTracker.didCommit();
      } else {
        commitTracker.didCommit();
      }
      
      log.info("end_commit_flush");

      error=false;
    }
    finally {
      if (!cmd.softCommit) {
        commitLock.unlock();
      }

      addCommands.set(0);
      deleteByIdCommands.set(0);
      deleteByQueryCommands.set(0);
      numErrors.set(error ? 1 : 0);
    }

    // if we are supposed to wait for the searcher to be registered, then we should do it
    // outside any synchronized block so that other update operations can proceed.
    if (waitSearcher!=null && waitSearcher[0] != null) {
       try {
        waitSearcher[0].get();
      } catch (InterruptedException e) {
        SolrException.log(log,e);
      } catch (ExecutionException e) {
        SolrException.log(log,e);
      }
    }
  }

  @Override
  public SolrIndexSearcher reopenSearcher(SolrIndexSearcher previousSearcher) throws IOException {
    
    IndexReader currentReader = previousSearcher.getIndexReader();
    IndexReader newReader;

<<<<<<< HEAD
    newReader = IndexReader.openIfChanged(currentReader, indexWriterProvider.getIndexWriter(core), true);
=======
    newReader = IndexReader.openIfChanged(currentReader, solrCoreState.getIndexWriter(core), true);
>>>>>>> c95d4fd9
  
    
    if (newReader == null) {
      currentReader.incRef();
      newReader = currentReader;
    }

    return new SolrIndexSearcher(core, schema, "main", newReader, true, true, true, core.getDirectoryFactory());
  }
  
  @Override
  public void newIndexWriter() throws IOException {
    solrCoreState.newIndexWriter(core);
  }
  
  /**
   * @since Solr 1.4
   */
  @Override
  public void rollback(RollbackUpdateCommand cmd) throws IOException {
    rollbackCommands.incrementAndGet();

    boolean error=true;

    try {
      log.info("start "+cmd);

      rollbackWriter();

      //callPostRollbackCallbacks();

      // reset commit tracking
      commitTracker.didRollback();
      softCommitTracker.didRollback();
      
      log.info("end_rollback");

      error=false;
    }
    finally {
      addCommandsCumulative.set(
          addCommandsCumulative.get() - addCommands.getAndSet( 0 ) );
      deleteByIdCommandsCumulative.set(
          deleteByIdCommandsCumulative.get() - deleteByIdCommands.getAndSet( 0 ) );
      deleteByQueryCommandsCumulative.set(
          deleteByQueryCommandsCumulative.get() - deleteByQueryCommands.getAndSet( 0 ) );
      numErrors.set(error ? 1 : 0);
    }
  }

  @Override
  public UpdateLog getUpdateLog() {
    return ulog;
  }

  @Override
  public void close() throws IOException {
    log.info("closing " + this);
    
    commitTracker.close();
    softCommitTracker.close();

    numDocsPending.set(0);

    solrCoreState.decref();
    
    log.info("closed " + this);
  }


  /////////////////////////////////////////////////////////////////////
  // SolrInfoMBean stuff: Statistics and Module Info
  /////////////////////////////////////////////////////////////////////

  public String getName() {
    return DirectUpdateHandler2.class.getName();
  }

  public String getVersion() {
    return SolrCore.version;
  }

  public String getDescription() {
    return "Update handler that efficiently directly updates the on-disk main lucene index";
  }

  public Category getCategory() {
    return Category.UPDATEHANDLER;
  }

  public String getSourceId() {
    return "$Id$";
  }

  public String getSource() {
    return "$URL$";
  }

  public URL[] getDocs() {
    return null;
  }

  public NamedList getStatistics() {
    NamedList lst = new SimpleOrderedMap();
    lst.add("commits", commitCommands.get());
    if (commitTracker.getDocsUpperBound() > 0) {
      lst.add("autocommit maxDocs", commitTracker.getDocsUpperBound());
    }
    if (commitTracker.getTimeUpperBound() > 0) {
      lst.add("autocommit maxTime", "" + commitTracker.getTimeUpperBound() + "ms");
    }
    lst.add("autocommits", commitTracker.getCommitCount());
    if (softCommitTracker.getDocsUpperBound() > 0) {
      lst.add("soft autocommit maxDocs", softCommitTracker.getDocsUpperBound());
    }
    if (softCommitTracker.getTimeUpperBound() > 0) {
      lst.add("soft autocommit maxTime", "" + softCommitTracker.getTimeUpperBound() + "ms");
    }
    lst.add("soft autocommits", softCommitTracker.getCommitCount());
    lst.add("optimizes", optimizeCommands.get());
    lst.add("rollbacks", rollbackCommands.get());
    lst.add("expungeDeletes", expungeDeleteCommands.get());
    lst.add("docsPending", numDocsPending.get());
    // pset.size() not synchronized, but it should be fine to access.
    // lst.add("deletesPending", pset.size());
    lst.add("adds", addCommands.get());
    lst.add("deletesById", deleteByIdCommands.get());
    lst.add("deletesByQuery", deleteByQueryCommands.get());
    lst.add("errors", numErrors.get());
    lst.add("cumulative_adds", addCommandsCumulative.get());
    lst.add("cumulative_deletesById", deleteByIdCommandsCumulative.get());
    lst.add("cumulative_deletesByQuery", deleteByQueryCommandsCumulative.get());
    lst.add("cumulative_errors", numErrorsCumulative.get());
    return lst;
  }

  @Override
  public String toString() {
    return "DirectUpdateHandler2" + getStatistics();
  }
  
  public SolrCoreState getIndexWriterProvider() {
    return solrCoreState;
  }

  @Override
  public void decref() {
    try {
      solrCoreState.decref();
    } catch (IOException e) {
      throw new SolrException(ErrorCode.SERVER_ERROR, "", e, false);
    }
  }

  @Override
  public void incref() {
    solrCoreState.incref();
  }
}<|MERGE_RESOLUTION|>--- conflicted
+++ resolved
@@ -385,11 +385,7 @@
     IndexReader currentReader = previousSearcher.getIndexReader();
     IndexReader newReader;
 
-<<<<<<< HEAD
-    newReader = IndexReader.openIfChanged(currentReader, indexWriterProvider.getIndexWriter(core), true);
-=======
     newReader = IndexReader.openIfChanged(currentReader, solrCoreState.getIndexWriter(core), true);
->>>>>>> c95d4fd9
   
     
     if (newReader == null) {
