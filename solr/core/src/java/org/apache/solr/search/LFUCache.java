--- conflicted
+++ resolved
@@ -308,11 +308,7 @@
 
   @Override
   public String toString() {
-<<<<<<< HEAD
-    return name + cacheMap != null ? cacheMap.getValue().toString() : "";
-=======
     return name + (cacheMap != null ? cacheMap.getValue().toString() : "");
->>>>>>> ea79c668
   }
 
 }